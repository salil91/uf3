--- conflicted
+++ resolved
@@ -48,10 +48,7 @@
     weight: 0.5
     regularizer:
         ridge_1b: 1.0e-16
-<<<<<<< HEAD
-=======
         ridge_2b: 0.0
         ridge_3b: 1.0e-10
->>>>>>> 91d8831f
         curvature_2b: 1.0e-16
         curvature_3b: 1.0e-16